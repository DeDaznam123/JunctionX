# virtualenvs
.venv/
venv/
env/
bin/
lib/
pyvenv.cfg
Include/
Lib/

__pycache__/
*.pyc
<<<<<<< HEAD
#
ai_label/
=======


# .streamlit/secrets.toml
>>>>>>> af08c243
<|MERGE_RESOLUTION|>--- conflicted
+++ resolved
@@ -10,11 +10,5 @@
 
 __pycache__/
 *.pyc
-<<<<<<< HEAD
 #
-ai_label/
-=======
-
-
-# .streamlit/secrets.toml
->>>>>>> af08c243
+ai_label/
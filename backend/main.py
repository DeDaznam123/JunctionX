--- conflicted
+++ resolved
@@ -106,7 +106,42 @@
         raise HTTPException(status_code=500, detail=error_msg)
         # Clean up temporary files on error
         try:
-<<<<<<< HEAD
+            if processed_audio_path and os.path.exists(processed_audio_path):
+                os.remove(processed_audio_path)
+            if denoised_audio_path and os.path.exists(denoised_audio_path):
+                os.remove(denoised_audio_path)
+        except:
+            pass
+
+        # Log the exception for debugging
+        print(f"[ERROR] An error occurred during analysis: {e}")
+        import traceback
+        traceback.print_exc()
+
+        # Provide more specific error messages
+        error_msg = str(e)
+        if "allocate" in error_msg.lower() or "memory" in error_msg.lower():
+            error_msg = "Memory error during processing. The audio file may be too long or corrupted."
+
+        # Re-raise as an HTTPException to send a specific error response
+        raise HTTPException(status_code=500, detail=error_msg)
+        raise HTTPException(400, detail=f"Failed to resolve media URL: {e}")
+
+    with tempfile.TemporaryDirectory() as td:
+        td = Path(td)
+        # URL to WAV
+        wav = url_to_wav(media_url, td, sr=16000)
+        print("INFO: Video downloaded from URL and transformed to .WAV")
+        # Extract vocal
+        wav = extract_vocals_hpss(wav)
+        print("INFO: Vocal extracted from audio")
+        # Denoise
+        cleaned = denoise_noisereduce(wav, strength=strength)
+        print("INFO: Audio denoised")
+        # Transcribe
+        transcript = None
+        info = None
+        try:
             segs, info = transcribe_to_segments(
                 str(cleaned),
                 model_size=model_size,
@@ -134,25 +169,4 @@
             "next_steps": [
                 "Tune thresholds & add classifier later."
             ]
-        })
-=======
-            if processed_audio_path and os.path.exists(processed_audio_path):
-                os.remove(processed_audio_path)
-            if denoised_audio_path and os.path.exists(denoised_audio_path):
-                os.remove(denoised_audio_path)
-        except:
-            pass
-
-        # Log the exception for debugging
-        print(f"[ERROR] An error occurred during analysis: {e}")
-        import traceback
-        traceback.print_exc()
-
-        # Provide more specific error messages
-        error_msg = str(e)
-        if "allocate" in error_msg.lower() or "memory" in error_msg.lower():
-            error_msg = "Memory error during processing. The audio file may be too long or corrupted."
-
-        # Re-raise as an HTTPException to send a specific error response
-        raise HTTPException(status_code=500, detail=error_msg)
->>>>>>> af08c243
+        })